--- conflicted
+++ resolved
@@ -3,12 +3,8 @@
 
 import torch
 import torch.nn.functional as F
-<<<<<<< HEAD
+
 from .llm import get_llm_kwargs, get_mem_needed_for_llm
-=======
-
-from .llm import get_llm_kwargs
->>>>>>> fb534932
 
 
 class SentenceTransformer(torch.nn.Module):
@@ -21,7 +17,6 @@
         if device is not None:
             self.llm = AutoModel.from_pretrained(pretrained_repo).to(device)
         else:
-<<<<<<< HEAD
             if autocast_dtype is None:
                 autocast_dtype = torch.bfloat16
             self.mem_needed = get_mem_needed_for_llm(num_params)
@@ -30,10 +25,6 @@
             pretrained_repo, torch_dtype=autocast_dtype,
             low_cpu_mem_usage=True, **kwargs)
             self.llm_device = self.llm.device
-=======
-            #
-
->>>>>>> fb534932
 
     def mean_pooling(self, token_embeddings: torch.Tensor,
                      attention_mask: torch.Tensor) -> torch.Tensor:
