--- conflicted
+++ resolved
@@ -326,17 +326,10 @@
                 print("inserting for key:", key)
                 print("target =", f'{target}.extract_from_dict')
                 print("name =", f'{name}__{key2str(key)}')
-<<<<<<< HEAD
                 out = self.graph.create_node(
                     'call_method', target=f'{out_hetero}.get',
-                    args=(key, ),
+                    args=(key,),
                     name=f'{name}__{key2str(key)}')
-=======
-                out = self.graph.create_node('call_method', target='.get',
-                                             args=(out_hetero, key),
-                                             name=f'{name}__{key2str(key)}')
-                print("out.dict:", out.__dict__)
->>>>>>> e5e6c975
                 self.graph.inserting_after(out)
         else:
             print('inside other if')
