--- conflicted
+++ resolved
@@ -308,23 +308,14 @@
         ).input_ids[0]
 
         with self.autocast_context:
-<<<<<<< HEAD
             outputs = self.llm.generate(
                 inputs_embeds=inputs_embeds,
                 bos_token_id=bos_token,
                 max_new_tokens=max_tokens,
                 attention_mask=attention_mask,
                 use_cache=True,
-                pad_token_id=self.tokenizer.eos_token_id
+                pad_token_id=self.tokenizer.eos_token_id,
             )
-=======
-            outputs = self.llm.generate(inputs_embeds=inputs_embeds,
-                                        bos_token_id=bos_token,
-                                        max_new_tokens=max_tokens,
-                                        attention_mask=attention_mask,
-                                        use_cache=True,
-                                        pad_token_id=tokenizer.eos_token_id)
->>>>>>> 8222f1e3
 
         return self.tokenizer.batch_decode(outputs, skip_special_tokens=True)
 
