--- conflicted
+++ resolved
@@ -137,8 +137,7 @@
         elif torch_geometric.typing.WITH_CPU_HASH_MAP and key.is_cpu:
             out._map = CPUHashMap(key, -1)
         else:
-<<<<<<< HEAD
-            if out.is_cuda:
+            if key.is_cuda:
                 warnings.warn(f"Fallback to CPU-based mapping algorithm which "
                               f"may cause slowdowns and device "
                               f"synchronization. Please install 'pyg-lib' for "
@@ -151,11 +150,6 @@
                 categories=key.cpu().numpy(),
                 ordered=True,
             )
-=======
-            # TODO Expose pandas fallback.
-            # warnings.warn()
-            raise NotImplementedError
->>>>>>> 4daffaea
 
         return out
 
