--- conflicted
+++ resolved
@@ -18,12 +18,6 @@
 
 For examples on using `torch.compile`, see examples and README under [`examples/compile`](./compile).
 
-<<<<<<< HEAD
-For examples on scaling PyG up via multi-GPUs, see examples and README under [`examples/multi_gpu`](./multi_gpu).
-
-For examples on working with heterogeneous data, see examples and README under [`examples/hetero`](./hetero).
-=======
 For examples on working with heterogeneous data, see the examples under [`examples/hetero`](./hetero).
 
-For examples on co-training LLMs with GNNs, see the examples under [`examples/llm`](./llm).
->>>>>>> 9dc23027
+For examples on co-training LLMs with GNNs, see the examples under [`examples/llm`](./llm).